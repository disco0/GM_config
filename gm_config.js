/*
Copyright 2009-2013, GM_config Contributors
All rights reserved.

GM_config Contributors:
    Mike Medley <medleymind@gmail.com>
    Joe Simmons
    Izzy Soft
    Marti Martz

GM_config is distributed under the terms of the GNU Lesser General Public License.

    GM_config is free software: you can redistribute it and/or modify
    it under the terms of the GNU Lesser General Public License as published by
    the Free Software Foundation, either version 3 of the License, or
    (at your option) any later version.

    This program is distributed in the hope that it will be useful,
    but WITHOUT ANY WARRANTY; without even the implied warranty of
    MERCHANTABILITY or FITNESS FOR A PARTICULAR PURPOSE.  See the
    GNU Lesser General Public License for more details.

    You should have received a copy of the GNU Lesser General Public License
    along with this program.  If not, see <http://www.gnu.org/licenses/>.
*/

// The GM_config constructor
function GM_configStruct() {
  // call init() if settings were passed to constructor
  if (arguments.length) {
    GM_configInit(this, arguments);
    this.onInit();
  }
}

// This is the initializer function
function GM_configInit(config, args) {
  // Initialize instance variables
  if (typeof config.fields == "undefined") {
    config.fields = {};
    config.onInit = config.onInit || function() {};
    config.onOpen = config.onOpen || function() {};
    config.onSave = config.onSave || function() {};
    config.onClose = config.onClose || function() {};
    config.onReset = config.onReset || function() {};
    config.isOpen = false;
    config.title = 'User Script Settings';
    config.css = {
      basic: [
        "#GM_config * { font-family: arial,tahoma,myriad pro,sans-serif; }",
        "#GM_config { background: #FFF; }",
        "#GM_config input[type='radio'] { margin-right: 8px; }",
        "#GM_config .indent40 { margin-left: 40%; }",
        "#GM_config .field_label { font-size: 12px; font-weight: bold; margin-right: 6px; }",
        "#GM_config .radio_label { font-size: 12px; }",
        "#GM_config .block { display: block; }",
        "#GM_config .saveclose_buttons { margin: 16px 10px 10px; padding: 2px 12px; }",
        "#GM_config .reset, #GM_config .reset a," +
          " #GM_config_buttons_holder { color: #000; text-align: right; }",
        "#GM_config .config_header { font-size: 20pt; margin: 0; }",
        "#GM_config .config_desc, #GM_config .section_desc, #GM_config .reset { font-size: 9pt; }",
        "#GM_config .center { text-align: center; }",
        "#GM_config .section_header_holder { margin-top: 8px; }",
        "#GM_config .config_var { margin: 0 0 4px; }",
        "#GM_config .section_header { background: #414141; border: 1px solid #000; color: #FFF;",
        " font-size: 13pt; margin: 0; }",
        "#GM_config .section_desc { background: #EFEFEF; border: 1px solid #CCC; color: #575757;" +
          " font-size: 9pt; margin: 0 0 6px; }"
        ].join('\n') + '\n',
      basicPrefix: "GM_config",
      stylish: ""
    };
  }

  if (args.length == 1 &&
    typeof args[0].id == "string" &&
    typeof args[0].appendChild != "function") var settings = args[0];
  else {
    // Provide backwards-compatibility with argument style intialization
    var settings = {};

    // loop through GM_config.init() arguments
    for (var i = 0, l = args.length, arg; i < l; ++i) {
      arg = args[i];

      // An element to use as the config window
      if (typeof arg.appendChild == "function") {
        settings.frame = arg;
        continue;
      }

      switch (typeof arg) {
        case 'object':
          for (var j in arg) { // could be a callback functions or settings object
            if (typeof arg[j] != "function") { // we are in the settings object
              settings.fields = arg; // store settings object
              break; // leave the loop
            } // otherwise it must be a callback function
            if (!settings.events) settings.events = {};
            settings.events[j] = arg[j];
          }
          break;
        case 'function': // passing a bare function is set to open callback
          settings.events = {onOpen: arg};
          break;
        case 'string': // could be custom CSS or the title string
          if (/\w+\s*\{\s*\w+\s*:\s*\w+[\s|\S]*\}/.test(arg))
            settings.css = arg;
          else
            settings.title = arg;
          break;
      }
    }
  }

  /* Initialize everything using the new settings object */
  // Set the id
  if (settings.id) config.id = settings.id;
  else if (typeof config.id == "undefined") config.id = 'GM_config';

  // Set the title
  if (settings.title) config.title = settings.title;

  // Set the custom css
  if (settings.css) config.css.stylish = settings.css;

  // Set the frame
  if (settings.frame) config.frame = settings.frame;

  // Set the event callbacks
  if (settings.events) {
    var events = settings.events;
    for (e in events) 
      config["on" + e.charAt(0).toUpperCase() + e.slice(1)] = events[e];
  }

  // Create the fields
  if (settings.fields) {
    var stored = config.read(), // read the stored settings
        fields = settings.fields,
        customTypes = settings.types || {};

    for (var id in fields) {
      var field = fields[id];

      // for each field definition create a field object
      if (field)
        config.fields[id] = new GM_configField(field, stored[id], id,
          customTypes[field.type]);
      else if (config.fields[id]) delete config.fields[id];
    }
  }

  // If the id has changed we must modify the default style
  if (config.id != config.css.basicPrefix) {
    config.css.basic = config.css.basic.replace(
      new RegExp('#' + config.css.basicPrefix, 'gm'), '#' + config.id);
    config.css.basicPrefix = config.id;
  }
}

GM_configStruct.prototype = {
  // Support old method of initalizing
  init: function() { 
    GM_configInit(this, arguments);
    this.onInit(); 
  },

  // call GM_config.open() from your script to open the menu
  open: function () {
    // Die if the menu is already open on this page
    // You can have multiple instances but you can't open the same instance twice
    var match = document.getElementById(this.id);
    if (match && (match.tagName == "IFRAME" || match.childNodes.length > 0)) return;

    // Sometimes "this" gets overwritten so create an alias
    var config = this;

    // Function to build the mighty config window :)
    function buildConfigWin (body, head) {
      var create = config.create,
          fields = config.fields,
          configId = config.id,
          bodyWrapper = create('div', {id: configId + '_wrapper'});

      // Append the style which is our default style plus the user style
      head.appendChild(
        create('style', {
        type: 'text/css',
        textContent: config.css.basic + config.css.stylish
      }));

      // Add header and title
      bodyWrapper.appendChild(create('div', {
        id: configId + '_header',
        className: 'config_header block center'
      }, config.title));

      // Append elements
      var section = bodyWrapper,
          secNum = 0; // Section count

      // loop through fields
      for (var id in fields) {
        var field = fields[id],
            settings = field.settings;

        if (settings.section) { // the start of a new section
          section = bodyWrapper.appendChild(create('div', {
              className: 'section_header_holder',
              id: configId + '_section_' + secNum
            }));

          if (Object.prototype.toString.call(settings.section) !== '[object Array]')
            settings.section = [settings.section];

          if (settings.section[0])
            section.appendChild(create('div', {
              className: 'section_header center',
              id: configId + '_section_header_' + secNum
            }, settings.section[0]));

          if (settings.section[1])
            section.appendChild(create('p', {
              className: 'section_desc center',
              id: configId + '_section_desc_' + secNum
            }, settings.section[1]));
          ++secNum;
        }

        // Create field elements and append to current section
        section.appendChild((field.wrapper = field.toNode(configId)));
      }

      // Add save and close buttons
      bodyWrapper.appendChild(create('div',
        {id: configId + '_buttons_holder'},

        create('button', {
          id: configId + '_saveBtn',
          textContent: 'Save',
          title: 'Save settings',
          className: 'saveclose_buttons',
          onclick: function () { config.save() }
        }),

        create('button', {
          id: configId + '_closeBtn',
          textContent: 'Close',
          title: 'Close window',
          className: 'saveclose_buttons',
          onclick: function () { config.close() }
        }),

        create('div',
          {className: 'reset_holder block'},

          // Reset link
          create('a', {
            id: configId + '_resetLink',
            textContent: 'Reset to defaults',
            href: '#',
            title: 'Reset fields to default values',
            className: 'reset',
            onclick: function(e) { e.preventDefault(); config.reset() }
          })
      )));

      body.appendChild(bodyWrapper); // Paint everything to window at once
      config.center(); // Show and center iframe
      window.addEventListener('resize', config.center, false); // Center frame on resize

      // Call the open() callback function
      config.onOpen(config.frame.contentDocument || config.frame.ownerDocument,
                    config.frame.contentWindow || window,
                    config.frame);

      // Close frame on window close
      window.addEventListener('beforeunload', function () {
          config.close();
      }, false);

      // Now that everything is loaded, make it visible
      config.frame.style.display = "block";
      config.isOpen = true;
    }

    // Change this in the onOpen callback using this.frame.setAttribute('style', '')
    var defaultStyle = 'bottom: auto; border: 1px solid #000; display: none; height: 75%;'
      + ' left: 0; margin: 0; max-height: 95%; max-width: 95%; opacity: 0;'
      + ' overflow: auto; padding: 0; position: fixed; right: auto; top: 0;'
      + ' width: 75%; z-index: 999;';

    // Either use the element passed to init() or create an iframe
    if (this.frame) {
      this.frame.id = this.id; // Allows for prefixing styles with the config id
      this.frame.setAttribute('style', defaultStyle);
      buildConfigWin(this.frame, this.frame.ownerDocument.getElementsByTagName('head')[0]);
    } else {
      // Create frame
      document.body.appendChild((this.frame = this.create('iframe', {
        id: this.id,
        style: defaultStyle
      })));

      // In WebKit src can't be set until it is added to the page
      this.frame.src = 'about:blank';
      // we wait for the iframe to load before we can modify it
      this.frame.addEventListener('load', function(e) {
          var frame = config.frame;
          var body = frame.contentDocument.getElementsByTagName('body')[0];
          body.id = config.id; // Allows for prefixing styles with the config id
          buildConfigWin(body, frame.contentDocument.getElementsByTagName('head')[0]);
      }, false);
    }
  },

  save: function () {
    var forgotten = this.write();
    this.onSave(forgotten); // Call the save() callback function
  },

  close: function() {
    // If frame is an iframe then remove it
    if (this.frame.contentDocument) {
      this.remove(this.frame);
      this.frame = null;
    } else { // else wipe its content
      this.frame.innerHTML = "";
      this.frame.style.display = "none";
    }

    // Null out all the fields so we don't leak memory
    var fields = this.fields;
    for (var id in fields) {
      var field = fields[id];
      field.wrapper = null;
      field.node = null;
    }

    this.onClose(); //  Call the close() callback function
    this.isOpen = false;
  },

  set: function (name, val) {
    this.fields[name].value = val;
  },

  get: function (name) {
    return this.fields[name].value;
  },

  write: function (store, obj) {
    if (!obj) {
      var values = {},
          forgotten = {},
          fields = this.fields;

      for (var id in fields) {
        var field = fields[id];
        var value = field.toValue();

        if (field.save) {
          if (value != null) {
            values[id] = value;
            field.value = value;
          } else 
            values[id] = field.value;
        } else
          forgotten[id] = value;
      }
    }
    try {
      this.setValue(store || this.id, this.stringify(obj || values));
    } catch(e) {
      this.log("GM_config failed to save settings!");
    }

    return forgotten;
  },

  read: function (store) {
    try {
      var rval = this.parser(this.getValue(store || this.id, '{}'));
    } catch(e) {
      this.log("GM_config failed to read saved settings!");
      var rval = {};
    }
    return rval;
  },

  reset: function () {
    var fields = this.fields;

    // Reset all the fields
    for (var id in fields) fields[id].reset();

    this.onReset(); // Call the reset() callback function
  },

  create: function () {
    switch(arguments.length) {
      case 1:
        var A = document.createTextNode(arguments[0]);
        break;
      default:
        var A = document.createElement(arguments[0]),
            B = arguments[1];
        for (var b in B) {
          if (b.indexOf("on") == 0)
            A.addEventListener(b.substring(2), B[b], false);
          else if (",style,accesskey,id,name,src,href,which,for".indexOf("," +
                   b.toLowerCase()) != -1)
            A.setAttribute(b, B[b]);
          else
            A[b] = B[b];
        }
        if (typeof arguments[2] == "string")
          A.innerHTML = arguments[2];
        else
          for (var i = 2, len = arguments.length; i < len; ++i)
            A.appendChild(arguments[i]);
    }
    return A;
  },

  center: function () {
    var node = this.frame;
    if (!node) return;
    var style = node.style,
        beforeOpacity = style.opacity;
    if (style.display == 'none') style.opacity = '0';
    style.display = '';
    style.top = Math.floor((window.innerHeight / 2) - (node.offsetHeight / 2)) + 'px';
    style.left = Math.floor((window.innerWidth / 2) - (node.offsetWidth / 2)) + 'px';
    style.opacity = '1';
  },

  remove: function (el) {
    if (el && el.parentNode) el.parentNode.removeChild(el);
  }
};

// Define a bunch of API stuff
(function() {
  var isGM = typeof GM_getValue != 'undefined' &&
             typeof GM_getValue('a', 'b') != 'undefined',
      setValue, getValue, stringify, parser;

  // Define value storing and reading API
  if (!isGM) {
    setValue = function (name, value) {
      return localStorage.setItem(name, value);
    };
    getValue = function(name, def){
      var s = localStorage.getItem(name);
      return s == null ? def : s
    };

    // We only support JSON parser outside GM
    stringify = JSON.stringify;
    parser = JSON.parse;
  } else {
    setValue = GM_setValue;
    getValue = GM_getValue;
    stringify = typeof JSON == "undefined" ?
      function(obj) {
        return obj.toSource();
    } : JSON.stringify;
    parser = typeof JSON == "undefined" ?
      function(jsonData) {
        return (new Function('return ' + jsonData + ';'))();
    } : JSON.parse;
  }

  GM_configStruct.prototype.isGM = isGM;
  GM_configStruct.prototype.setValue = setValue;
  GM_configStruct.prototype.getValue = getValue;
  GM_configStruct.prototype.stringify = stringify;
  GM_configStruct.prototype.parser = parser;
<<<<<<< HEAD
  GM_configStruct.prototype.log = window.console ? console.log :
                                    ( isGM ? GM_log :
                                        (window.opera ? opera.postError : function(){})
                                    );
=======
  GM_configStruct.prototype.log =  window.console ?
    console.log : (isGM && typeof GM_log != 'undefined' ?
      GM_log : (window.opera ?
        opera.postError : function(){ /* no logging */ }
  ));
>>>>>>> 5ab3f74b
})();

function GM_configDefaultValue(type, options) {
  var value;

  if (type.indexOf('unsigned ') == 0)
    type = type.substring(9);

  switch (type) {
    case 'radio': case 'select':
      value = options[0];
      break;
    case 'checkbox':
      value = false;
      break;
    case 'int': case 'integer':
    case 'float': case 'number':
      value = 0;
      break;
    default:
      value = '';
  }

  return value;
}

function GM_configField(settings, stored, id, customType) {
  // Store the field's settings
  this.settings = settings;
  this.id = id;
  this.node = null;
  this.wrapper = null;
  this.save = typeof settings.save == "undefined" ? true : settings.save;

  // Buttons are static and don't have a stored value
  if (settings.type == "button") this.save = false;

  // if a default value wasn't passed through init() then
  //   if the type is custom use its default value
  //   else use default value for type
  // else use the default value passed through init()
  this['default'] = typeof settings['default'] == "undefined" ?
    customType ? 
      customType['default']
      : GM_configDefaultValue(settings.type, settings.options)
    : settings['default'];

  // Store the field's value
  this.value = typeof stored == "undefined" ? this['default'] : stored;

  // Setup methods for a custom type
  if (customType) {
    this.toNode = customType.toNode;
    this.toValue = customType.toValue;
    this.reset = customType.reset;
  }
}

GM_configField.prototype = {
  create: GM_configStruct.prototype.create,

  toNode: function(configId) {
    var field = this.settings,
        value = this.value,
        options = field.options,
        type = field.type,
        id = this.id,
        labelPos = field.labelPos,
        create = this.create;

    function addLabel(pos, labelEl, parentNode, beforeEl) {
      if (!beforeEl) beforeEl = parentNode.firstChild;
      switch (pos) {
        case 'right': case 'below':
          if (pos == 'below') 
            parentNode.appendChild(create('br', {}));
          parentNode.appendChild(labelEl);
          break;
        default:
          if (pos == 'above')
            parentNode.insertBefore(create('br', {}), beforeEl);
          parentNode.insertBefore(labelEl, beforeEl);
      }
    }

    var retNode = create('div', { className: 'config_var',
          id: configId + '_' + id + '_var',
          title: field.title || '' }),
        firstProp;

    // Retrieve the first prop
    for (var i in field) { firstProp = i; break; }

    var label = field.label && type != "button" ? 
      create('label', {
        id: configId + '_' + id + '_field_label',
        for: configId + '_field_' + id,
        className: 'field_label'
      }, field.label) : null;

    switch (type) {
      case 'textarea':
        retNode.appendChild((this.node = create('textarea', {
          innerHTML: value,
          id: configId + '_field_' + id,
          className: 'block',
          cols: (field.cols ? field.cols : 20),
          rows: (field.rows ? field.rows : 2)
        })));
        break;
      case 'radio':
        var wrap = create('div', {
          id: configId + '_field_' + id
        });
        this.node = wrap;

        for (var i = 0, len = options.length; i < len; ++i) {
          var radLabel = create('label', {
            className: 'radio_label'
          }, options[i]);

          var rad = wrap.appendChild(create('input', {
            value: options[i],
            type: 'radio',
            name: id,
            checked: options[i] == value
          }));

          var radLabelPos = labelPos && 
            (labelPos == 'left' || labelPos == 'right') ? 
            labelPos : firstProp == 'options' ? 'left' : 'right';

          addLabel(radLabelPos, radLabel, wrap, rad);
        }

        retNode.appendChild(wrap);
        break;
      case 'select':
        var wrap = create('select', {
          id: configId + '_field_' + id
        });
        this.node = wrap;

        for (var i = 0, len = options.length; i < len; ++i) {
          var option = options[i];
          wrap.appendChild(create('option', {
            value: option,
            selected: option == value
          }, option));
        }

        retNode.appendChild(wrap);
        break;
      default: // fields using input elements
        var props = {
          id: configId + '_field_' + id,
          type: type,
          value: type == 'button' ? field.label : value
        };

        switch (type) {
          case 'checkbox':
            props.checked = value;
            break;
          case 'button':
            props.size = field.size ? field.size : 25;
            if (field.script) field.click = field.script;
            if (field.click) props.onclick = field.click;
            break;
          case 'hidden': 
            break;
          default:
            // type = text, int, or float
            props.type = 'text';
            props.size = field.size ? field.size : 25;
        }

        retNode.appendChild((this.node = create('input', props)));
    }

    if (label) {
      // If the label is passed first, insert it before the field
      // else insert it after
      if (!labelPos)
        labelPos = firstProp == "label" || type == "radio" ? 
          "left" : "right";

      addLabel(labelPos, label, retNode);
    }

    return retNode;
  },

  toValue: function() {
    var node = this.node,
        field = this.settings,
        type = field.type,
        unsigned = false,
        rval = null;

    if (!node) return rval;

    if (type.indexOf('unsigned ') == 0) {
      type = type.substring(9);
      unsigned = true;
    }

    switch (type) {
      case 'checkbox':
        rval = node.checked;
        break;
      case 'select':
        rval = node[node.selectedIndex].value;
        break;
      case 'radio':
        var radios = node.getElementsByTagName('input');
        for (var i = 0, len = radios.length; i < len; ++i)
          if (radios[i].checked)
            rval = radios[i].value;
        break;
      case 'button':
        break;
      case 'int': case 'integer':
      case 'float': case 'number':
        var num = Number(node.value);
        var warn = 'Field labeled "' + field.label + '" expects a' +
          (unsigned ? ' positive ' : 'n ') + 'integer value';

        if (isNaN(num) || (type.substr(0, 3) == 'int' && 
            Math.ceil(num) != Math.floor(num)) ||
            (unsigned && num < 0)) {
          alert(warn + '.');
          return null;
        }

        if (!this._checkNumberRange(num, warn))
          return null;
        rval = num;
        break;
      default:
        rval = node.value;
        break;
    }

    return rval; // value read successfully
  },

  reset: function() {
    var node = this.node,
        field = this.settings,
        type = field.type;

    if (!node) return;

    switch (type) {
      case 'checkbox':
        node.checked = this['default'];
        break;
      case 'select':
        for (var i = 0, len = node.options.length; i < len; ++i)
          if (node.options[i].textContent == this['default'])
            node.selectedIndex = i;
        break;
      case 'radio':
        var radios = node.getElementsByTagName('input');
        for (var i = 0, len = radios.length; i < len; ++i)
          if (radios[i].value == this['default'])
            radios[i].checked = true;
        break;
      case 'button' :
        break;
      default:
        node.value = this['default'];
        break;
      }
  },

  remove: function(el) {
    GM_configStruct.prototype.remove(el || this.wrapper);
    this.wrapper = null;
    this.node = null;
  },

  reload: function() {
    var wrapper = this.wrapper;
    if (wrapper) {
      var fieldParent = wrapper.parentNode;
      fieldParent.insertBefore((this.wrapper = this.toNode()), wrapper);
      this.remove(wrapper);
    }
  },

  _checkNumberRange: function(num, warn) {
    var field = this.settings;
    if (typeof field.min == "number" && num < field.min) {
      alert(warn + ' greater than or equal to ' + field.min + '.');
      return null;
    }

    if (typeof field.max == "number" && num > field.max) {
      alert(warn + ' less than or equal to ' + field.max + '.');
      return null;
    }
    return true;
  }
};

// Create default instance of GM_config
var GM_config = new GM_configStruct();<|MERGE_RESOLUTION|>--- conflicted
+++ resolved
@@ -478,18 +478,11 @@
   GM_configStruct.prototype.getValue = getValue;
   GM_configStruct.prototype.stringify = stringify;
   GM_configStruct.prototype.parser = parser;
-<<<<<<< HEAD
-  GM_configStruct.prototype.log = window.console ? console.log :
-                                    ( isGM ? GM_log :
-                                        (window.opera ? opera.postError : function(){})
-                                    );
-=======
   GM_configStruct.prototype.log =  window.console ?
     console.log : (isGM && typeof GM_log != 'undefined' ?
       GM_log : (window.opera ?
         opera.postError : function(){ /* no logging */ }
   ));
->>>>>>> 5ab3f74b
 })();
 
 function GM_configDefaultValue(type, options) {
